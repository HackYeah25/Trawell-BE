"""
Trip Planning API endpoints with WebSocket support
"""
import asyncio
import json
import re
from typing import Dict, Optional
from fastapi import APIRouter, WebSocket, WebSocketDisconnect, Depends, HTTPException
from datetime import datetime

from app.services.supabase_service import get_supabase
from app.agents.planning_agent import PlanningAgent
from app.models.user import UserProfile, UserPreferences, UserConstraints
from app.models.destination import DestinationRecommendation, DestinationInfo
from app.api.deps import get_current_user_optional
from app.models.user import TokenData

router = APIRouter(tags=["planning"])

# Store active planning agents per recommendation_id
active_planning_agents: Dict[str, PlanningAgent] = {}

# Test user ID for development
TEST_USER_ID = "a0eebc99-9c0b-4ef8-bb6d-6bb9bd380a11"


def extract_trip_updates(text: str) -> list:
    """
    Extract <trip_update> tags from LLM response for structured data extraction
    Returns list of {field, value, currency} dicts
    """
    pattern = r'<trip_update>\s*(\{[^}]+\})\s*</trip_update>'
    matches = re.findall(pattern, text, re.DOTALL)
    
    updates = []
    for match in matches:
        try:
            data = json.loads(match)
            updates.append(data)
            print(f"✅ Extracted trip update: {data.get('field')} = {data.get('value')}")
        except json.JSONDecodeError as e:
            print(f"❌ Failed to parse trip update JSON: {e}")
            continue
    
    return updates


async def apply_trip_updates(recommendation_id: str, user_id: str, updates: list):
    """
    Apply structured updates to destination_recommendations table
    """
    if not updates:
        return
    
    supabase = get_supabase()
    if not supabase.client:
        print("⚠️ Supabase not available, skipping trip updates")
        return
    
    try:
        # Build update dict
        update_data = {"updated_at": datetime.utcnow().isoformat()}
        
        for update in updates:
            field = update.get("field")
            value = update.get("value")
            
            if field and value is not None:
                update_data[field] = value
                
                # Handle currency separately if present
                if field == "estimated_budget" and "currency" in update:
                    update_data["currency"] = update["currency"]
        
        # Update database
        result = supabase.client.table("destination_recommendations").update(
            update_data
        ).eq("recommendation_id", recommendation_id).eq("user_id", user_id).execute()
        
        print(f"✅ Applied {len(updates)} trip updates to recommendation {recommendation_id}")
        
    except Exception as e:
        print(f"❌ Error applying trip updates: {e}")


@router.websocket("/ws/{recommendation_id}")
async def planning_websocket(
    websocket: WebSocket,
    recommendation_id: str
):
    """
    WebSocket endpoint for real-time trip planning conversation
    """
    await websocket.accept()
    print(f"🔌 Planning WebSocket connected for recommendation: {recommendation_id}")
    
    try:
        # Get user_id from query params or use test user
        user_id = websocket.query_params.get("user_id", TEST_USER_ID)
        supabase = get_supabase()
        
        if not supabase.client:
            await websocket.close(code=1011, reason="Database not available")
            return
        
        # Fetch recommendation from database
        rec_result = supabase.client.table("destination_recommendations").select("*").eq(
            "recommendation_id", recommendation_id
        ).eq("user_id", user_id).execute()
        
        if not rec_result.data or len(rec_result.data) == 0:
            await websocket.close(code=1008, reason="Recommendation not found")
            return
        
        rec_data = rec_result.data[0]
        
        # Fetch user profile
        profile_result = supabase.client.table("user_profiles").select("*").eq(
            "user_id", user_id
        ).execute()
        
        if not profile_result.data or len(profile_result.data) == 0:
            # Fallback test profile (same as brainstorm)
            print(f"⚠️ No profile found for {user_id}, using fallback test profile")
            user_profile = UserProfile(
                user_id=user_id,
                preferences=UserPreferences(
                    traveler_type="explorer",
                    activity_level="high",
                    accommodation_style="boutique",
                    environment="mixed",
                    budget_sensitivity="medium",
                    culture_interest="high",
                    food_importance="high"
                ),
                constraints=UserConstraints()
            )
        else:
            profile_data = profile_result.data[0]
            user_profile = UserProfile(
                user_id=profile_data["user_id"],
                preferences=UserPreferences(**profile_data.get("preferences", {})),
                constraints=UserConstraints(**profile_data.get("constraints", {}))
            )
        
        # Build DestinationRecommendation object
        destination = DestinationInfo(**rec_data["destination"])
        recommendation = DestinationRecommendation(
            recommendation_id=rec_data["recommendation_id"],
            user_id=rec_data["user_id"],
            destination=destination
        )
        
        # Add optional fields if present
        if rec_data.get("optimal_season"):
            recommendation.optimal_season = rec_data["optimal_season"]
        if rec_data.get("estimated_budget"):
            recommendation.estimated_budget = rec_data["estimated_budget"]
        if rec_data.get("highlights"):
            recommendation.highlights = rec_data["highlights"]
        
        # TODO: Fetch existing planning messages from database (when we have trip_conversations table)
        existing_messages = []
        
        # Create or reuse planning agent
        if recommendation_id not in active_planning_agents:
            agent = PlanningAgent(
                recommendation=recommendation,
                user_profile=user_profile,
                existing_messages=existing_messages
            )
            active_planning_agents[recommendation_id] = agent
            print(f"✅ Created new planning agent for {recommendation_id}")
        else:
            agent = active_planning_agents[recommendation_id]
            print(f"🔄 Reusing existing planning agent for {recommendation_id}")
        
        # WebSocket message loop
        while True:
            # Receive message from client
            data = await websocket.receive_json()
            message_type = data.get("type")
            
            if message_type == "message":
                user_message = data.get("content", "")
                print(f"📨 Received planning message: {user_message[:100]}...")
                
                # Send "thinking" status
                await websocket.send_json({
                    "type": "thinking",
                    "recommendation_id": recommendation_id
                })
                
                # Stream response from planning agent
                full_response = ""
                token_count = 0
                
                # Real-time tag filtering (hide <trip_update> tags from stream)
                stream_buffer = ""
                pending_tokens = []
                inside_update_tag = False
                
                async for token in agent.chat(user_message):
                    full_response += token
                    token_count += 1
                    stream_buffer += token
                    pending_tokens.append(token)
                    
                    # Keep buffer reasonable size
                    if len(stream_buffer) > 200:
                        if not any(partial in stream_buffer[-200:-180] for partial in ["<tri", "<trip"]):
                            stream_buffer = stream_buffer[-200:]
                    
                    # Check if we're entering <trip_update> tag
                    if not inside_update_tag and "<trip_update>" in stream_buffer:
                        inside_update_tag = True
                        print(f"🚫 Detected <trip_update> tag - suppressing stream")
                        
                        # Send only content before tag
                        tag_start = stream_buffer.find("<trip_update>")
                        safe_content = stream_buffer[:tag_start]
                        
                        if safe_content:
                            await websocket.send_json({
                                "type": "token",
                                "recommendation_id": recommendation_id,
                                "token": safe_content
                            })
                        
                        pending_tokens = []
                        stream_buffer = ""
                        continue
                    
                    # If inside update tag, don't send tokens
                    if inside_update_tag:
                        pending_tokens = []
                        # Check if we've closed the tag
                        if "</trip_update>" in stream_buffer:
                            inside_update_tag = False
                            tag_end = stream_buffer.find("</trip_update>") + len("</trip_update>")
                            stream_buffer = stream_buffer[tag_end:]
                            print(f"✅ Detected </trip_update> tag - resuming stream")
                        continue
                    
                    # Check if buffer might contain start of tag
                    last_chars = stream_buffer[-15:] if len(stream_buffer) >= 15 else stream_buffer
                    possible_tag_start = any(last_chars.endswith(partial) for partial in ["<", "<t", "<tr", "<tri", "<trip", "<trip_", "<trip_u", "<trip_up"])
                    
                    if possible_tag_start:
                        if len(pending_tokens) <= 15:
                            continue
                    
                    # Safe to send
                    if pending_tokens:
                        combined = "".join(pending_tokens)
                        await websocket.send_json({
                            "type": "token",
                            "recommendation_id": recommendation_id,
                            "token": combined
                        })
                        pending_tokens = []
                    
                    await asyncio.sleep(0.01)
                
                # Send any remaining pending tokens
                if pending_tokens and not inside_update_tag:
                    combined = "".join(pending_tokens)
                    await websocket.send_json({
                        "type": "token",
                        "recommendation_id": recommendation_id,
                        "token": combined
                    })
                
                # Extract and apply structured updates
                updates = extract_trip_updates(full_response)
                if updates:
                    await apply_trip_updates(recommendation_id, user_id, updates)
                    
                    # Notify client about updates
                    await websocket.send_json({
                        "type": "trip_updated",
                        "recommendation_id": recommendation_id,
                        "updates": updates
                    })
                
                # Clean response (remove update tags)
                cleaned_response = re.sub(r'<trip_update>.*?</trip_update>', '', full_response, flags=re.DOTALL).strip()
                
                # Send complete message
                await websocket.send_json({
                    "type": "complete",
                    "recommendation_id": recommendation_id,
                    "content": cleaned_response
                })
                
                print(f"✅ Planning response complete ({token_count} tokens, {len(updates)} updates)")
                
                # TODO: Persist conversation to trip_conversations table
            
            elif message_type == "ping":
                await websocket.send_json({"type": "pong"})
    
    except WebSocketDisconnect:
        print(f"🔌 Planning WebSocket disconnected for {recommendation_id}")
    except Exception as e:
        print(f"❌ Planning WebSocket error: {e}")
        try:
            await websocket.send_json({
                "type": "error",
                "message": str(e)
            })
        except:
            pass
    finally:
        # Clean up agent after some time (optional - could keep for reuse)
        # For now, keep it cached
        print(f"👋 Planning WebSocket closed for {recommendation_id}")


@router.get("/recommendations/{recommendation_id}/summary")
async def get_trip_summary(
    recommendation_id: str,
    current_user: Optional[TokenData] = Depends(get_current_user_optional)
):
    """
    Get AI-generated summary of trip planning progress
    """
<<<<<<< HEAD
    Get local events during trip dates

    Args:
        trip_id: Trip ID
        current_user: Authenticated user
        supabase: Supabase service

    Returns:
        List of local events
    """
    # TODO: Implement events API integration
    raise HTTPException(
        status_code=501,
        detail="Events search not yet implemented"
    )


@router.put("/{trip_id}/customize")
async def customize_itinerary(
    trip_id: str,
    customization: dict,
    current_user: TokenData = Depends(get_current_user),
    supabase: SupabaseService = Depends(get_supabase_dep)
):
    """
    Customize trip itinerary

    Args:
        trip_id: Trip ID
        customization: Customization request
        current_user: Authenticated user
        supabase: Supabase service

    Returns:
        Updated trip plan
    """
    # TODO: Implement itinerary customization
    raise HTTPException(
        status_code=501,
        detail="Itinerary customization not yet implemented"
    )
from app.prompts.loader import get_prompt_loader

@router.get("/technical-details")
async def get_technical_details(
    destination: str,
    current_user: TokenData = Depends(get_current_user)
):
    """
    Get technical details for a destination
    """
    print(f"Getting technical details for {destination}")
    prompt_loader = get_prompt_loader()

    return prompt_loader.load_template(
        module="planning",
        prompt_name="location_technical_details",
        destination=destination
    )
=======
    user_id = current_user.user_id if current_user else TEST_USER_ID
    supabase = get_supabase()
    
    try:
        if not supabase.client:
            raise HTTPException(status_code=500, detail="Database not available")
        
        # Fetch recommendation with all accumulated data
        result = supabase.client.table("destination_recommendations").select("*").eq(
            "recommendation_id", recommendation_id
        ).eq("user_id", user_id).execute()
        
        if not result.data or len(result.data) == 0:
            raise HTTPException(status_code=404, detail="Recommendation not found")
        
        rec = result.data[0]
        
        # Build summary from accumulated data
        summary = {
            "destination": rec["destination"],
            "season": rec.get("optimal_season"),
            "budget": {
                "amount": rec.get("estimated_budget"),
                "currency": rec.get("currency", "USD")
            } if rec.get("estimated_budget") else None,
            "highlights": rec.get("highlights", []),
            "status": rec.get("status"),
            "completeness": calculate_completeness(rec)
        }
        
        return summary
        
    except HTTPException:
        raise
    except Exception as e:
        print(f"ERROR fetching trip summary: {e}")
        raise HTTPException(status_code=500, detail=str(e))


def calculate_completeness(rec: dict) -> dict:
    """Calculate how complete the trip planning is"""
    total_fields = 8
    completed = 0
    
    if rec.get("optimal_season"):
        completed += 1
    if rec.get("estimated_budget"):
        completed += 1
    if rec.get("highlights") and len(rec["highlights"]) >= 3:
        completed += 1
    # TODO: Add more fields when we extend the schema
    # - dates (start_date, end_date)
    # - accommodation recommendations
    # - flight options
    # - packing list
    # - documents checklist
    
    return {
        "percentage": int((completed / total_fields) * 100),
        "completed_fields": completed,
        "total_fields": total_fields,
        "missing": ["dates", "flights", "accommodation", "packing_list", "documents"] if completed < 4 else []
    }
>>>>>>> 93243710
<|MERGE_RESOLUTION|>--- conflicted
+++ resolved
@@ -325,67 +325,6 @@
     """
     Get AI-generated summary of trip planning progress
     """
-<<<<<<< HEAD
-    Get local events during trip dates
-
-    Args:
-        trip_id: Trip ID
-        current_user: Authenticated user
-        supabase: Supabase service
-
-    Returns:
-        List of local events
-    """
-    # TODO: Implement events API integration
-    raise HTTPException(
-        status_code=501,
-        detail="Events search not yet implemented"
-    )
-
-
-@router.put("/{trip_id}/customize")
-async def customize_itinerary(
-    trip_id: str,
-    customization: dict,
-    current_user: TokenData = Depends(get_current_user),
-    supabase: SupabaseService = Depends(get_supabase_dep)
-):
-    """
-    Customize trip itinerary
-
-    Args:
-        trip_id: Trip ID
-        customization: Customization request
-        current_user: Authenticated user
-        supabase: Supabase service
-
-    Returns:
-        Updated trip plan
-    """
-    # TODO: Implement itinerary customization
-    raise HTTPException(
-        status_code=501,
-        detail="Itinerary customization not yet implemented"
-    )
-from app.prompts.loader import get_prompt_loader
-
-@router.get("/technical-details")
-async def get_technical_details(
-    destination: str,
-    current_user: TokenData = Depends(get_current_user)
-):
-    """
-    Get technical details for a destination
-    """
-    print(f"Getting technical details for {destination}")
-    prompt_loader = get_prompt_loader()
-
-    return prompt_loader.load_template(
-        module="planning",
-        prompt_name="location_technical_details",
-        destination=destination
-    )
-=======
     user_id = current_user.user_id if current_user else TEST_USER_ID
     supabase = get_supabase()
     
@@ -449,4 +388,21 @@
         "total_fields": total_fields,
         "missing": ["dates", "flights", "accommodation", "packing_list", "documents"] if completed < 4 else []
     }
->>>>>>> 93243710
+
+from app.prompts.loader import get_prompt_loader
+
+@router.get("/technical-details")
+async def get_technical_details(
+    destination: str,
+):
+    """
+    Get technical details for a destination
+    """
+    print(f"Getting technical details for {destination}")
+    prompt_loader = get_prompt_loader()
+
+    return prompt_loader.load_template(
+        module="planning",
+        prompt_name="location_technical_details",
+        destination=destination
+    )
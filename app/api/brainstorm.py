"""
Brainstorm API v2 - Database-persisted brainstorm sessions
Creates conversations in DB with LangChain memory
"""
from fastapi import APIRouter, Depends, HTTPException, WebSocket, WebSocketDisconnect
from typing import Dict, Optional, List
import uuid
import asyncio
import json
from datetime import datetime

from app.models.user import UserProfile, UserPreferences, UserConstraints, TokenData
from app.models.destination import Rating

from app.services.supabase_service import get_supabase
from app.agents.brainstorm_agent import BrainstormAgent
from app.api.deps import get_current_user_optional

router = APIRouter(prefix="/api/brainstorm", tags=["brainstorm"])

# In-memory storage for active agents (rehydrated from DB on reconnect)
active_agents: Dict[str, BrainstormAgent] = {}

# Test user ID for development
TEST_USER_ID = "a0eebc99-9c0b-4ef8-bb6d-6bb9bd380a11"


@router.get("/sessions")
async def list_brainstorm_sessions(
    current_user: Optional[TokenData] = Depends(get_current_user_optional)
):
    """
    List all brainstorm sessions for current user

    Returns:
        sessions: List of conversation sessions with metadata
    """
    user_id = current_user.user_id if current_user else TEST_USER_ID
    supabase = get_supabase()

    try:
        if not supabase.client:
            raise HTTPException(status_code=500, detail="Database not available")

        # Query conversations table for brainstorm module
        result = supabase.client.table("conversations").select(
            "conversation_id, context_summary, created_at, updated_at, messages, mode"
        ).eq("user_id", user_id).eq("module", "brainstorm").order(
            "updated_at", desc=True
        ).execute()

        sessions = []
        for conv in result.data:
            # Get last message preview
            messages = conv.get("messages", [])
            last_message = messages[-1] if messages else None

            sessions.append({
                "id": conv["conversation_id"],
                "title": conv.get("context_summary") or "New Brainstorm",
                "lastMessage": last_message.get("content", "")[:100] if last_message else "",
                "createdAt": conv["created_at"],
                "updatedAt": conv["updated_at"],
                "messageCount": len(messages),
                "isShared": conv.get("mode") == "group"
            })

        return {"sessions": sessions}

    except Exception as e:
        print(f"ERROR listing brainstorm sessions: {e}")
        import traceback
        traceback.print_exc()
        raise HTTPException(status_code=500, detail=str(e))


@router.post("/sessions")
async def create_brainstorm_session(
    title: Optional[str] = None,
    current_user: Optional[TokenData] = Depends(get_current_user_optional)
):
    """
    Create new brainstorm session
    Persists to database and returns session details

    Args:
        title: Optional title for the session

    Returns:
        session_id, first_message, websocket_url
    """
    user_id = current_user.user_id if current_user else TEST_USER_ID
    supabase = get_supabase()

    try:
        # Get user profile
        user_profile = await supabase.get_user_profile(user_id)

        if not user_profile:
            # Use test profile for development
            print(f"WARNING: No profile for user {user_id}, using test profile")
            user_profile = UserProfile(
                user_id=user_id,
                preferences=UserPreferences(
                    traveler_type="explorer",
                    activity_level="high",
                    environment="mixed",
                    accommodation_style="boutique",
                    budget_sensitivity="medium",
                    culture_interest="high",
                    food_importance="high"
                ),
                constraints=UserConstraints(
                    dietary_restrictions=[],
                    climate_preferences=["mild_temperate", "hot_tropical"],
                    language_preferences=[]
                ),
                wishlist_regions=["Southeast Asia", "Iceland"],
                past_destinations=["Paris", "Barcelona"]
            )

        # Generate session ID
        session_id = f"brainstorm_{uuid.uuid4().hex[:12]}"

        # Create agent with user profile
        agent = BrainstormAgent(user_profile)
        active_agents[session_id] = agent

        # Generate personalized first message
        first_message = agent.generate_first_message()

        # Create conversation in database
        if supabase.client:
            conversation_data = {
                "conversation_id": session_id,
                "user_id": user_id,
                "module": "brainstorm",
                "mode": "solo",
                "messages": [{
                    "role": "assistant",
                    "content": first_message,
                    "timestamp": datetime.utcnow().isoformat()
                }],
                "context_summary": title or "New Travel Brainstorm",
                "created_at": datetime.utcnow().isoformat(),
                "updated_at": datetime.utcnow().isoformat()
            }

            supabase.client.table("conversations").insert(conversation_data).execute()
            print(f"✅ Created conversation {session_id} in database")

        return {
            "session_id": session_id,
            "title": title or "New Travel Brainstorm",
            "first_message": first_message,
            "websocket_url": f"/api/brainstorm/ws/{session_id}"
        }

    except Exception as e:
        print(f"ERROR creating brainstorm session: {e}")
        import traceback
        traceback.print_exc()
        raise HTTPException(status_code=500, detail=str(e))


@router.get("/sessions/{session_id}")
async def get_brainstorm_session(
    session_id: str,
    current_user: Optional[TokenData] = Depends(get_current_user_optional)
):
    """
    Get brainstorm session details and full conversation history
    """
    user_id = current_user.user_id if current_user else TEST_USER_ID
    supabase = get_supabase()

    try:
        if not supabase.client:
            raise HTTPException(status_code=500, detail="Database not available")

        # Get conversation from database
        result = supabase.client.table("conversations").select("*").eq(
            "conversation_id", session_id
        ).eq("user_id", user_id).execute()

        if not result.data:
            raise HTTPException(status_code=404, detail="Session not found")

        conversation = result.data[0]

        return {
            "session_id": conversation["conversation_id"],
            "title": conversation.get("context_summary", "Brainstorm Session"),
            "messages": conversation.get("messages", []),
            "createdAt": conversation["created_at"],
            "updatedAt": conversation["updated_at"],
            "mode": conversation.get("mode", "solo")
        }

    except HTTPException:
        raise
    except Exception as e:
        print(f"ERROR getting brainstorm session: {e}")
        raise HTTPException(status_code=500, detail=str(e))


@router.websocket("/ws/{session_id}")
async def brainstorm_websocket(
    websocket: WebSocket,
    session_id: str
):
    """
    WebSocket endpoint for real-time brainstorm conversation
    Streams responses and persists to database
    """
    await websocket.accept()
    supabase = get_supabase()

    try:
        # Load or rehydrate agent
        if session_id not in active_agents:
            # Try to load from database
            if not supabase.client:
                await websocket.close(code=1011, reason="Database not available")
                return

            result = supabase.client.table("conversations").select("*").eq(
                "conversation_id", session_id
            ).execute()

            if not result.data:
                await websocket.close(code=1008, reason="Session not found")
                return

            conversation = result.data[0]

            # Get user profile
            user_profile = await supabase.get_user_profile(conversation["user_id"])
            if not user_profile:
                await websocket.close(code=1011, reason="User profile not found")
                return

            # Rehydrate agent with conversation history
            agent = BrainstormAgent(user_profile)

            # Restore conversation memory from messages
            messages = conversation.get("messages", [])
            for msg in messages:
                if msg["role"] == "user":
                    agent.memory.chat_memory.add_user_message(msg["content"])
                elif msg["role"] == "assistant":
                    agent.memory.chat_memory.add_ai_message(msg["content"])

            active_agents[session_id] = agent
            print(f"✅ Rehydrated agent for session {session_id} with {len(messages)} messages")

        agent = active_agents[session_id]

        while True:
            # Receive message from user
            data = await websocket.receive_json()

            if data.get("type") == "message":
                user_message = data.get("content")
                print(f"DEBUG: Received message: {user_message[:50]}...")

                # Send thinking indicator
                await websocket.send_json({
                    "type": "thinking",
                    "session_id": session_id
                })

                # Stream response from agent
                full_response = ""
                async for token in agent.chat(user_message):
                    full_response += token
                    await websocket.send_json({
                        "type": "token",
                        "session_id": session_id,
                        "token": token
                    })
                    await asyncio.sleep(0.01)

                # Send complete message
                await websocket.send_json({
                    "type": "message",
                    "session_id": session_id,
                    "role": "assistant",
                    "content": full_response
                })

                # Persist to database
                if supabase.client:
                    # Get current conversation
                    result = supabase.client.table("conversations").select("messages").eq(
                        "conversation_id", session_id
                    ).execute()

                    if result.data:
                        current_messages = result.data[0].get("messages", [])

                        # Append new messages
                        current_messages.append({
                            "role": "user",
                            "content": user_message,
                            "timestamp": datetime.utcnow().isoformat()
                        })
                        current_messages.append({
                            "role": "assistant",
                            "content": full_response,
                            "timestamp": datetime.utcnow().isoformat()
                        })

                        # Update conversation
                        supabase.client.table("conversations").update({
                            "messages": current_messages,
                            "updated_at": datetime.utcnow().isoformat()
                        }).eq("conversation_id", session_id).execute()

                        print(f"✅ Persisted conversation to database")

                print(f"DEBUG: Sent response, length: {len(full_response)}")

    except WebSocketDisconnect:
        print(f"DEBUG: WebSocket disconnected for session {session_id}")
    except Exception as e:
        print(f"ERROR: WebSocket error: {e}")
        import traceback
        traceback.print_exc()


@router.delete("/sessions/{session_id}")
async def delete_brainstorm_session(
    session_id: str,
    current_user: Optional[TokenData] = Depends(get_current_user_optional)
):
    """Delete brainstorm session from database"""
    user_id = current_user.user_id if current_user else TEST_USER_ID
    supabase = get_supabase()

    try:
        if not supabase.client:
            raise HTTPException(status_code=500, detail="Database not available")

        # Delete from database
        supabase.client.table("conversations").delete().eq(
            "conversation_id", session_id
        ).eq("user_id", user_id).execute()

        # Clean up in-memory agent
        if session_id in active_agents:
            del active_agents[session_id]

        print(f"✅ Deleted session {session_id}")

        return {"message": "Session deleted successfully"}

<<<<<<< HEAD
    return {"message": "Session ended successfully"}

@router.post("/session/{session_id}/create_recommendation")
async def create_recommendation(session_id: str):
    """Create recommendation for a session"""
    if session_id not in active_agents:
        raise HTTPException(status_code=404, detail="Session not found")

    agent = active_agents[session_id]
    recommendation = agent.create_recommendation()
    return recommendation

@router.get("/session/{session_id}/recommendation")
async def get_recommendation(session_id: str):
    """Get recommendation for a session"""
    if session_id not in active_agents:
        raise HTTPException(status_code=404, detail="Session not found")

    agent = active_agents[session_id]
    recommendation = agent.get_recommendation()
    return recommendation

@router.post("/session/{session_id}/recommendation/{recommendation_id}")
async def update_recommendation(
    session_id: str,
    recommendation_id: str, 
    rating: Rating):
    """Update recommendation for a session"""
    if session_id not in active_agents:
        raise HTTPException(status_code=404, detail="Session not found")

    agent = active_agents[session_id]
    recommendation = agent.update_recommendation(recommendation_id, rating)
    return recommendation
=======
    except Exception as e:
        print(f"ERROR deleting session: {e}")
        raise HTTPException(status_code=500, detail=str(e))
>>>>>>> b153675c
<|MERGE_RESOLUTION|>--- conflicted
+++ resolved
@@ -355,8 +355,9 @@
 
         return {"message": "Session deleted successfully"}
 
-<<<<<<< HEAD
-    return {"message": "Session ended successfully"}
+    except Exception as e:
+        print(f"ERROR deleting session: {e}")
+        raise HTTPException(status_code=500, detail=str(e))
 
 @router.post("/session/{session_id}/create_recommendation")
 async def create_recommendation(session_id: str):
@@ -389,9 +390,4 @@
 
     agent = active_agents[session_id]
     recommendation = agent.update_recommendation(recommendation_id, rating)
-    return recommendation
-=======
-    except Exception as e:
-        print(f"ERROR deleting session: {e}")
-        raise HTTPException(status_code=500, detail=str(e))
->>>>>>> b153675c
+    return recommendation
"""
Destination and recommendation data models
"""
from datetime import datetime
from typing import List, Optional, Dict, Any
from pydantic import BaseModel, Field
from enum import Enum


class RecommendationStatus(str, Enum):
    SUGGESTED = "suggested"
    DETAILS_GENERATED = "details_generated"
    DETAILS_COMPLETED = "details_completed"

class Coordinates(BaseModel):
    """Geographic coordinates"""
    lat: float
    lng: float

class DestinationInfo(BaseModel):
    """Destination information"""
    name: str # highlight activity in this destination
    city: str
    country: str
    region: Optional[str] = None
    coordinates: Optional[Coordinates] = None
    description: Optional[str] = None

class Deal(BaseModel):
    """Flight or accommodation deal"""
    type: str  # "flight", "hotel", "package"
    price: float
    currency: str = "USD"
    provider: str
    valid_from: datetime
    valid_until: datetime
    url: Optional[str] = None
    details: Dict[str, Any] = Field(default_factory=dict)

class WeatherInforamtion(BaseModel):
    """Weather information"""
    temperature: float
    weather_description: str
    humidity: float
    wind_speed: float
    optimal_season: Optional[str] = None

<<<<<<< HEAD
class Activity(BaseModel):
    """Activity"""
    name: str
    description: str
    location: Optional[Coordinates] = None
    highlighted: bool = False
    url: Optional[str] = None
    details: Dict[str, Any] = Field(default_factory=dict)

class DestinationDetails(BaseModel):
    """Destination details"""
    reasoning: str
    weather: WeatherInforamtion
    estimated_cost: float
=======
class DestinationRecommendation(BaseModel):
    """AI-generated destination recommendation"""
    recommendation_id: Optional[str] = None
    user_id: Optional[str] = None
    destination: DestinationInfo
    reasoning: Optional[str] = None
    optimal_season: Optional[str] = None
    estimated_budget: Optional[float] = None
>>>>>>> 195381b4
    currency: str = "USD"
    deals_found: List[Deal] = Field(default_factory=list)
    activities: List[Activity] = Field(default_factory=list)
    status: RecommendationStatus = RecommendationStatus.SUGGESTED
    confidence_score: Optional[float] = None
    travel_tips: List[str] = Field(default_factory=list)

class DestinationRecommendation(BaseModel):
    """AI-generated destination recommendation"""
    recommendation_id: str
    user_id: str
    destination: DestinationInfo
    details: Optional[DestinationDetails] = None # this is filled when we want to go there
    created_at: datetime = Field(default_factory=datetime.utcnow)
    updated_at: datetime = Field(default_factory=datetime.utcnow)

    class Config:
        json_schema_extra = {
            "example": {
                "recommendation_id": "rec_123",
                "user_id": "user_456",
                "destination": {
                    "name": "Lisbon",
                    "country": "Portugal",
                    "region": "Western Europe",
                    "coordinates": {"lat": 38.7223, "lng": -9.1393}
                },
                "reasoning": "Perfect match for your love of culture, food, and city exploration",
                "optimal_season": "April-June, September-October",
                "estimated_budget": 1500,
                "currency": "USD",
                "highlights": [
                    "Historic neighborhoods like Alfama and Belém",
                    "World-class seafood and pastéis de nata",
                    "Vibrant street art and music scene"
                ],
                "status": "suggested"
            }
        }


class BrainstormRequest(BaseModel):
    """Request for destination brainstorming"""
    user_id: str
    budget_range: Optional[tuple[float, float]] = None
    travel_dates: Optional[tuple[datetime, datetime]] = None
    constraints: Dict[str, Any] = Field(default_factory=dict)
    group_mode: bool = False
    group_participants: List[str] = Field(default_factory=list)


class BrainstormResponse(BaseModel):
    """Response from brainstorm endpoint"""
    session_id: str
    recommendations: List[DestinationRecommendation]
    conversation_id: str
    message: str<|MERGE_RESOLUTION|>--- conflicted
+++ resolved
@@ -45,7 +45,6 @@
     wind_speed: float
     optimal_season: Optional[str] = None
 
-<<<<<<< HEAD
 class Activity(BaseModel):
     """Activity"""
     name: str
@@ -60,16 +59,6 @@
     reasoning: str
     weather: WeatherInforamtion
     estimated_cost: float
-=======
-class DestinationRecommendation(BaseModel):
-    """AI-generated destination recommendation"""
-    recommendation_id: Optional[str] = None
-    user_id: Optional[str] = None
-    destination: DestinationInfo
-    reasoning: Optional[str] = None
-    optimal_season: Optional[str] = None
-    estimated_budget: Optional[float] = None
->>>>>>> 195381b4
     currency: str = "USD"
     deals_found: List[Deal] = Field(default_factory=list)
     activities: List[Activity] = Field(default_factory=list)
@@ -79,8 +68,8 @@
 
 class DestinationRecommendation(BaseModel):
     """AI-generated destination recommendation"""
-    recommendation_id: str
-    user_id: str
+    recommendation_id: Optional[str] = None
+    user_id: Optional[str] = None
     destination: DestinationInfo
     details: Optional[DestinationDetails] = None # this is filled when we want to go there
     created_at: datetime = Field(default_factory=datetime.utcnow)
